--- conflicted
+++ resolved
@@ -5,15 +5,10 @@
 import pandas as pd
 import tensorflow as tf
 from tensorflow.keras import Input
-<<<<<<< HEAD
 from tensorflow.keras.losses import MeanSquaredError
 from tensorflow.keras.models import Sequential
 from tensorflow.keras.layers import LSTM, Dense, Dropout
-=======
-from tensorflow.keras.models import Sequential
-from tensorflow.keras.layers import LSTM, Dense, Dropout
-from tensorflow.keras.losses import MeanSquaredError
->>>>>>> 5d05d0da
+
 
 # =============================================
 # REPRODUCIBILITY SETUP
@@ -87,7 +82,6 @@
         Dense(1)
     ])
     model.compile(optimizer='adam', loss=MeanSquaredError())
-<<<<<<< HEAD
     return model
 
 def determine_winner(models_metrics):
@@ -119,7 +113,4 @@
         print(f"\n🏆 Winner (tie-breaker by MAE): {winner}\n")
     else:
         winner = first[0]
-        print(f"\n🏆 Winner (by lowest RMSE): {winner}\n")
-=======
-    return model
->>>>>>> 5d05d0da
+        print(f"\n🏆 Winner (by lowest RMSE): {winner}\n")